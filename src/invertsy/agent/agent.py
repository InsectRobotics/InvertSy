"""
Package the contains the default agents.
"""

__author__ = "Evripidis Gkanias"
__copyright__ = "Copyright (c) 2021, Insect Robotics Group," \
                "Institude of Perception, Action and Behaviour," \
                "School of Informatics, the University of Edinburgh"
__credits__ = ["Evripidis Gkanias"]
__license__ = "GPLv3+"
__version__ = "v1.0.0-alpha"
__maintainer__ = "Evripidis Gkanias"

from ._helpers import eps, RNG

from invertpy.sense import PolarisationSensor, CompoundEye, Sensor
<<<<<<< HEAD
from invertpy.brain import WillshawNetwork, CentralComplex, PolarisationCompass, Component
from invertpy.brain.memory import MemoryComponent
=======
from invertpy.brain import MushroomBody, WillshawNetwork, PolarisationCompass, Component
from invertpy.brain.centralcomplex import FlyCentralComplex, BeeCentralComplex
from invertpy.brain.mushroombody import IncentiveCircuit, CrossIncentive
>>>>>>> d2548825
from invertpy.brain.activation import winner_takes_all, relu
from invertpy.brain.compass import ring2sph
from invertpy.brain.preprocessing import Whitening, DiscreteCosineTransform, pca

from scipy.spatial.transform import Rotation as R
from copy import copy

import numpy as np


class Agent(object):
    def __init__(self, xyz=None, ori=None, speed=0.1, delta_time=1., proc_steps=1, dtype='float32', name='agent', rng=RNG):
        """
        Abstract agent class that holds all the basic methods and attributes of an agent such as:

        - 3D position and initial position
        - 3D orientation and initial orientation
        - delta time: how fast its internal clock is ticking
        - delta x: how fast is it moving
        - name
        - sensors
        - brain components
        - translation and rotation methods

        Parameters
        ----------
        xyz: np.ndarray[float], optional
            the initial 3D position of the agent. Default is p=[0, 0, 0]
        ori: R, optional
            the initial 3D orientation of the agent. Default is q=[1, 0, 0, 0]
        speed: float, optional
            the agent's speed. Default is dx=0.1 meters/sec
        delta_time: float, optional
            the agent's internal clock speed. Default is 1 tick/second
        name: str, optional
            the name of the agent. Default is 'agent'
        proc_steps: int, optional
            the number of processing steps per sensing step
        dtype: np.dtype, optional
            the type of the agents parameters
        """
        if xyz is None:
            xyz = [0, 0, 0]
        if ori is None:
            ori = R.from_euler('Z', 0)

        self._sensors = []  # type: list[Sensor]
        self._brain = []  # type: list[Component]

        self._xyz = np.array(xyz, dtype=dtype)
        self._ori = ori

        self._xyz_init = self._xyz.copy()
        self._ori_init = copy(self._ori)

        self._dt_default = delta_time  # seconds
        self._dx = speed  # meters / second

        self._proc_steps = np.maximum(proc_steps, 1)
        self.name = name
        self.dtype = dtype

        self.rng = rng

    def reset(self):
        """
        Re-initialises the parameters, sensors and brain components of the agent.
        """
        self._xyz = self._xyz_init.copy()
        self._ori = copy(self._ori_init)

        for sensor in self.sensors:
            sensor.reset()

        for component in self.brain:
            component.reset()

    def _sense(self, *args, **kwargs):
        """
        Senses the environment. This method needs to be implemented by the sub-class.

        Returns
        -------
        out
            the output of the sensors

        Raises
        ------
        NotImplementedError
        """
        raise NotImplementedError()

    def _act(self):
        """
        Acts in the environment. This method needs to be implemented by the sub-class.

        Raises
        ------
        NotImplementedError
        """
        raise NotImplementedError()

    def __call__(self, *args, **kwargs):
        """
        Senses the environment and then acts in it given the parameters.

        Returns
        -------
        out
            the output of the sensors
        """
        act = kwargs.pop('act', True)
        callback = kwargs.pop('callback', None)

        out = self._sense(*args, **kwargs)
        if act:
            self._act()

        if callback is not None:
            callback(self)

        return out

    def __repr__(self):
        return ("Agent(xyz=[%.2f, %.2f, %.2f] m, ori=[%.0f, %.0f, %.0f] degrees, speed=%.2f m/s, "
                "#sensors=%d, #brain_components=%d, name='%s')") % (
            self.x, self.y, self.z, self.yaw_deg, self.pitch_deg, self.roll_deg, self._dx,
            len(self.sensors), len(self.brain), self.name
        )

    def move_forward(self, dx=None, dt=None):
        """
        Move towards the facing direction.

        Parameters
        ----------
        dx: float, optional
            the length of the motion per seconds. Default is the internal one
        dt: float, optional
            the seconds passing. Default is the internal one
        """
        self.move_towards([1, 0, 0], dx, dt)

    def move_backward(self, dx=None, dt=None):
        """
        Move towards the opposite of the facing direction.

        Parameters
        ----------
        dx: float, optional
            the length of the motion per seconds. Default is the internal one
        dt: float, optional
            the seconds passing. Default is the internal one
        """
        self.move_towards([-1, 0, 0], dx, dt)

    def move_right(self, dx=None, dt=None):
        """
        Move sideways to the right of the facing direction.

        Parameters
        ----------
        dx: float, optional
            the length of the motion per seconds. Default is the internal one
        dt: float, optional
            the seconds passing. Default is the internal one
        """
        self.move_towards([0, 1, 0], dx, dt)

    def move_left(self, dx=None, dt=None):
        """
        Move sideways to the left of the facing direction.

        Parameters
        ----------
        dx: float, optional
            the length of the motion per seconds. Default is the internal one
        dt: float, optional
            the seconds passing. Default is the internal one
        """
        self.move_towards([0, -1, 0], dx, dt)

    def move_towards(self, direction_xyz, dx=None, dt=None):
        """
        Moves the agent towards a 3D direction (locally - relative to the current direction) using for a dx/dt distance.

        Parameters
        ----------
        direction_xyz: np.ndarray[float], list[float]
            3D vector showing the direction of motion
        dx: float, optional
            the length of the motion per seconds. Default is the internal one
        dt: float, optional
            the seconds passing. Default is the internal one
        """
        if dt is None:
            dt = self._dt_default
        if dx is None:
            dx = self._dx

        # compute the step size based on the new delta time
        dx = dx * dt

        # normalise the vector
        direction_xyz = np.array(direction_xyz) / np.maximum(np.linalg.norm(direction_xyz), eps)

        self.translate(self._ori.apply(dx * direction_xyz))

    def rotate(self, d_ori: R):
        """
        Rotate the agent and its sensor on the spot.

        Parameters
        ----------
        d_ori: Rotation
            the rotation to apply on the current direction of the agent
        """
        self._ori = self._ori * d_ori
        for sensor in self._sensors:
            sensor.rotate(d_ori, around_xyz=self._xyz)

    def translate(self, d_xyz):
        """
        Translates the agent and its sensors by adding the given vector in global coordinates.

        Parameters
        ----------
        d_xyz: np.ndarray[float], list[float]
            the vector to add in global coordinates
        """
        self._xyz += np.array(d_xyz, dtype=self.dtype)
        for sensor in self._sensors:
            sensor.translate(d_xyz)

    def add_sensor(self, sensor, local=False):
        """
        Adds a sensor to the agent. By default, the sensor is assumed to have its orientation and position in global
        coordinates, but this can be changed through the 'local' option.

        Parameters
        ----------
        sensor: Sensor
            The sensor to add.
        local: bool
            If True, then the orientation and coordinates of the sensor are supposed to be local (with respect to the
            agent's orientation and coordinates, otherwise it is global. Default is False (global).
        """
        if local:
            sensor.rotate(self._ori)
            sensor.translate(self._xyz)
        self._sensors.append(sensor)

    def add_brain_component(self, component: Component):
        self._brain.append(component)

    @property
    def sensors(self):
        """
        The sensors of the agent.

        Returns
        -------
        sensors: list[Sensor]
        """
        return self._sensors

    @property
    def brain(self):
        """
        The brain components of the agent.

        Returns
        -------
        brain: list[Component]
        """
        return self._brain

    @property
    def xyz(self):
        """
        The position of the agent.

        Returns
        -------
        xyz: np.ndarray[float]

        See Also
        --------
        Agent.position
        """
        return self._xyz

    @xyz.setter
    def xyz(self, v):
        """
        The position of the agent.

        Parameters
        ----------
        v: np.ndarray[float]

        See Also
        --------
        Agent.position
        """
        self.translate(np.array(v, dtype=self.dtype) - self._xyz)

    @property
    def x(self):
        """
        The x component of the position of the agent.

        Returns
        -------
        x: float
        """
        return self._xyz[0]

    @property
    def y(self):
        """
        The y component of the position of the agent.

        Returns
        -------
        y: float
        """
        return self._xyz[1]

    @property
    def z(self):
        """
        The z component of the position of the agent.

        Returns
        -------
        z: float
        """
        return self._xyz[2]

    @property
    def ori(self):
        """
        The orientation of the agent

        Returns
        -------
        ori: R

        See Also
        --------
        Agent.orientation
        """
        return self._ori

    @ori.setter
    def ori(self, v):
        """
        Parameters
        ----------
        v: R

        See Also
        --------
        Agent.orientation
        """
        self.rotate(d_ori=self._ori.inv() * v)

    @property
    def euler(self):
        """
        The orientation of the agent as euler angles (yaw, pitch, roll) in radians.

        Returns
        -------
        euler: np.ndarray[float]
        """
        return self._ori.as_euler('ZYX', degrees=False)

    @property
    def yaw(self):
        """
        The yaw of the agent in radians.

        Returns
        -------
        yaw: float
        """
        return self.euler[0]

    @property
    def pitch(self):
        """
        The pitch of the agent in radians.

        Returns
        -------
        pitch: float
        """
        return self.euler[1]

    @property
    def roll(self):
        """
        The roll of the agent in radians.

        Returns
        -------
        roll: float
        """
        return self.euler[2]

    @property
    def euler_deg(self):
        """
        The orientation of the agent as euler angles (yaw, pitch, roll) in degrees.

        Returns
        -------
        euler_deg: np.ndarray[float]
        """
        return self._ori.as_euler('ZYX', degrees=True)

    @property
    def yaw_deg(self):
        """
        The yaw of the agent in degrees.

        Returns
        -------
        yaw_deg: float
        """
        return self.euler_deg[0]

    @property
    def pitch_deg(self):
        """
        The pitch of the agent in degrees.

        Returns
        -------
        pitch_deg: float
        """
        return self.euler_deg[1]

    @property
    def roll_deg(self):
        """
        The roll of the agent in degrees.

        Returns
        -------
        roll_deg: float
        """
        return self.euler_deg[2]

    @property
    def position(self):
        """
        The position of the agent.

        Returns
        -------
        position: np.ndarray[float]

        See Also
        --------
        Agent.xyz
        """
        return self._xyz

    @property
    def orientation(self):
        """
        The orientation of the agent.

        Returns
        -------
        orientation: np.ndarray[float]

        See Also
        --------
        Agent.ori
        """
        return self._ori

    @property
    def step_size(self):
        """
        The step size (dx) per delta time (dt).

        Returns
        -------
        dx: float
        """
        return self._dx

    @property
    def delta_time(self):
        """
        The delta time (dt) among time-steps.

        Returns
        -------
        dt: float
        """
        return self._dt_default


class PathIntegrationAgent(Agent):

    def __init__(self, *args, **kwargs):
        """
        Agent specialised in the path integration task. It contains the Dorsal Rim Area as a sensor, the polarised
        light compass and the central complex as brain components.
        """
        super().__init__(*args, **kwargs)

        pol_sensor = PolarisationSensor(nb_input=60, field_of_view=56, degrees=True)
        pol_brain = PolarisationCompass(nb_pol=60, loc_ori=copy(pol_sensor.omm_ori), nb_sol=8, integrated=True)
        cx = BeeCentralComplex(nb_tb1=8)

        self.add_sensor(pol_sensor, local=True)
        self.add_brain_component(pol_brain)
        self.add_brain_component(cx)

        self._pol_sensor = pol_sensor
        self._pol_brain = pol_brain
        self._cx = cx

        self._default_flow = self._dx * np.ones(2) / np.sqrt(2)

    def _sense(self, sky=None, scene=None, flow=None, **kwargs):
        """
        Using its only sensor (the dorsal rim area) it senses the radiation from the sky which is interrupted by the
        given scene, and the optic flow for self motion calculation.

        Parameters
        ----------
        sky: Sky, optional
            the sky instance. Default is None
        scene: Seville2009, optional
            the world instance. Default is None
        flow: np.ndarray[float], optional
            the optic flow. Default is the preset optic flow

        Returns
        -------
        out: np.ndarray[float]
            the output of the central complex
        """
        if sky is None:
            r = 0.
        else:
            r = self._pol_sensor(sky=sky, scene=scene)

        if flow is None:
            flow = self._default_flow
            # if scene is None:
            #     flow = self._default_flow
            # else:
            #     flow = optic_flow(world, self._dx)

        r_tcl = self._pol_brain(r_pol=r, ori=self._pol_sensor.ori)
        _, phi = ring2sph(r_tcl)
        return self._cx(phi=phi, flow=flow)

    def _act(self):
        """
        Uses the output of the central complex to compute the next movement and moves the agent to its new position.
        """
        steer = self.get_steering(self._cx)
        self.rotate(R.from_euler('Z', steer, degrees=False))
        self.move_forward()

    @staticmethod
    def get_steering(cx) -> float:
        """
        Outputs a scalar where sign determines left or right turn.

        Parameters
        ----------
        cx: BeeCentralComplex
            the central complex instance of the agent

        Returns
        -------
        output: float
            the angle of steering in radians
        """

        cpu1a = cx.r_cpu1[1:-1]
        cpu1b = np.array([cx.r_cpu1[-1], cx.r_cpu1[0]])
        motor = cpu1a @ cx.w_cpu1a2motor + cpu1b @ cx.w_cpu1b2motor
        output = motor[0] - motor[1]  # * .25  # to kill the noise a bit!
        return output


class VisualNavigationAgent(Agent):

    def __init__(self, eye=None, memory=None, saturation=1.5, nb_scans=7, freq_trans=False, whitening=pca,
                 mb_mixture=None, *args, **kwargs):
        """
        Agent specialised in the visual navigation task. It contains the CompoundEye as a sensor and the mushroom body
        as the brain component.

        Parameters
        ----------
        eye: CompoundEye, optional
            instance of the compound eye of the agent. Default is a compound eye with 5000 ommatidia, with 15 deg
            acceptance angle each, sensitive to green only and not sensitive to polarised light.
        memory: MemoryComponent, optional
            instance of a mushroom body model as a processing component. Default is the WillshawNetwork with #PN equal
            to the number of ommatidia, #KC equal to 40 x #PN, sparseness is 1%, and eligibility trace (lambda) is 0.1
        saturation: float, optional
            the maximum radiation level that the eye can handle, anything above this threshold will be saturated.
            Default is 1.5
        nb_scans: int, optional
            the number of scans during the route following task. Default is 7
        freq_trans: bool, optional
            whether to transform the visual input into the frequency domain by using the DCT method. Default is False
        """
        super().__init__(*args, **kwargs)

        if eye is None:
            eye = CompoundEye(nb_input=5000, omm_pol_op=0, noise=0., omm_rho=np.deg2rad(15), omm_res=saturation,
                              c_sensitive=[0, 0., 1., 0., 0.])

        if memory is None:
            # #KC = 40 * #PN
            memory = WillshawNetwork(nb_input=eye.nb_ommatidia, nb_sparse=eye.nb_ommatidia * 40, sparseness=0.01,
                                     eligibility_trace=.1)
<<<<<<< HEAD
=======

        memory.f_cs = lambda x: np.asarray(
            np.greater(x.T, np.sort(x)[..., int(memory.nb_cs * .8)]).T, dtype=self.dtype)
        memory.f_kc = lambda x: np.asarray(winner_takes_all(x, percentage=memory.sparseness), dtype=self.dtype)
        memory.f_mbon = lambda x: relu(x, cmax=2)
        if isinstance(memory, IncentiveCircuit):
            # memory.mbon_names = np.array(memory.mbon_names)[[1, 0, 3, 2, 5, 4]]
            # memory.dan_names = np.array(memory.dan_names)[[1, 0, 3, 2, 5, 4]]
            memory.mbon_names = np.array(["s_{L}", "s_{R}", "r_{L}", "r_{R}", "m_{L}", "m_{R}"])
            memory.dan_names = np.array(["d_{L}", "d_{R}", "c_{L}", "c_{R}", "f_{L}", "f_{R}"])
>>>>>>> d2548825

        self.add_sensor(eye)
        self.add_brain_component(memory)

        self._eye = eye  # type: CompoundEye
        self._mem = memory  # type: WillshawNetwork

        self._pref_angles = None
        """
        The preferred angles for scanning
        """
        
        if nb_scans <= 1:
            self._pref_angles = np.array([0])

        self._familiarity = np.zeros_like(self._pref_angles)
        """
        The familiarity of each preferred angle
        """

        self._preprocessing = [Whitening(nb_input=eye.nb_ommatidia, w_method=whitening, dtype=eye.dtype)]
        """
        List of the preprocessing components
        """
        if freq_trans:
            self._preprocessing.insert(-1, DiscreteCosineTransform(nb_input=eye.nb_ommatidia, dtype=eye.dtype))

        self.reset()

    def reset(self):
        super().reset()

<<<<<<< HEAD
=======
        if isinstance(self._mem, IncentiveCircuit):
            self._mem.b_m *= 0.
            self._mem.b_d *= 0.

>>>>>>> d2548825
        self._familiarity = np.zeros_like(self._pref_angles)

        for process in self._preprocessing:
            process.reset()

    def _sense(self, sky=None, scene=None, omm_responses=None, **kwargs):
        """
        Using its only sensor (the compound eye) it senses the radiation from the sky and the given scene to calculate
        the familiarity. In the case of route following (when there is no update), it scans in all the preferred angles
        and calculates the familiarity in all of them.

        Parameters
        ----------
        sky: Sky, optional
            the sky instance. Default is None
        scene: Seville2009, optional
            the world instance. Default is None
        omm_responses: np.ndarray[float]
            the pre-rendered ommatidia responses. Default is None

        Returns
        -------
        familiarity: np.ndarray[float]
            how familiar does the agent is with every scan made
        """

        self._familiarity[:] = 0.

        if self.update:
            r = self.get_pn_responses(sky=sky, scene=scene, omm_responses=omm_responses)
            r_mbon = self._mem(inp=r, reinforcement=np.ones(1, dtype=self.dtype))
            self._familiarity[front] = self.get_familiarity(r_mbon, self._mem.r_spr)
        else:
            ori = copy(self.ori)

<<<<<<< HEAD
            r_inp = copy(self._mem.r_inp)
            r_spr = copy(self._mem.r_spr)
            r_out = copy(self._mem.r_out)

            inp, spr, out = [], [], []
            for i, angle in enumerate(self._pref_angles):
                self._mem._inp = copy(r_inp)
                self._mem._spr = copy(r_spr)
                self._mem._out = copy(r_out)

                self.ori = ori * R.from_euler('Z', angle, degrees=True)
                r = self.get_pn_responses(sky=sky, scene=scene, omm_responses=omm_responses)
                r_mbon_ = self._mem(inp=r)
                self._familiarity[i] = self.get_familiarity(r_mbon_, self._mem.r_spr)
=======
            if self.nb_scans > 1:
                r_cs = copy(self._mem.r_cs)
                r_us = copy(self._mem.r_us)
                r_kc = copy(self._mem.r_kc)
                r_apl = copy(self._mem.r_apl)
                r_dan = copy(self._mem.r_dan)
                r_mbon = copy(self._mem.r_mbon)

                cs, us, kc, apl, dan, mbon = [], [], [], [], [], []
                for i, angle in enumerate(self._pref_angles):
                    self._mem._cs = copy(r_cs)
                    self._mem._us = copy(r_us)
                    self._mem._kc = copy(r_kc)
                    self._mem._apl = copy(r_apl)
                    self._mem._dan = copy(r_dan)
                    self._mem._mbon = copy(r_mbon)

                    self.ori = ori * R.from_euler('Z', angle, degrees=True)
                    r = self.get_pn_responses(sky=sky, scene=scene)
                    for proc_step in range(self._proc_steps-1):
                        self._mem(cs=r)
                    self._familiarity[i] = self.get_familiarity(self._mem(cs=r))[0]
                    # if self._mem.nb_kc > 0 and not isinstance(self._mem, IncentiveCircuit):
                    #     self._familiarity[i] /= (np.sum(self._mem.r_kc[0] > 0) + eps)

                    cs.append(copy(self._mem.r_cs))
                    us.append(copy(self._mem.r_us))
                    kc.append(copy(self._mem.r_kc))
                    apl.append(copy(self._mem.r_apl))
                    dan.append(copy(self._mem.r_dan))
                    mbon.append(copy(self._mem.r_mbon))

                self.ori = ori

                i = self._familiarity.argmax()

                self._mem._cs = cs[i]
                self._mem._us = us[i]
                self._mem._kc = kc[i]
                self._mem._apl = apl[i]
                self._mem._dan = dan[i]
                self._mem._mbon = mbon[i]

            else:
                r = self.get_pn_responses(sky=sky, scene=scene)
                r_mbon_ = self._mem(cs=r)
                self._familiarity[i] = self.get_familiarity(r_mbon_, self._mem.r_kc[0])
>>>>>>> d2548825

                inp.append(copy(self._mem.r_inp))
                spr.append(copy(self._mem.r_spr))
                out.append(copy(self._mem.r_out))

                r_mbon = None
                for proc_step in range(self._proc_steps):
                    r_mbon = self._mem(cs=r)
                self._familiarity[:] = self.get_familiarity(r_mbon)

                # if self._mem.nb_kc > 0 and not isinstance(self._mem, IncentiveCircuit):
                #     self._familiarity[:] /= (np.sum(self._mem.r_kc[0] > 0) + eps)

<<<<<<< HEAD
            self._mem._inp = inp[i]
            self._mem._spr = spr[i]
            self._mem._out = out[i]
=======
        # print(("MBON: [" + "  ".join(["%.2f"] * self._mem.r_mbon[0].size) + "]") % tuple(self._mem.r_mbon[0].flatten()),
        #       ("DAN: [" + "  ".join(["%.2f"] * self._mem.r_dan[0].size) + "]") % tuple(self._mem.r_dan[0].flatten()))
        self.get_steering_from_mbons(self._mem.r_mbon[0], max_steering=10, degrees=True)
>>>>>>> d2548825

        return self._familiarity

    def _act(self):
        """
        Uses the familiarity vector to compute the next movement and moves the agent to its new position.
        """
        # steering = self.get_steering(self.familiarity, self.pref_angles, max_steering=20, degrees=True)
        gain = None
        if isinstance(self._mem, CrossIncentive):
            gain = 1.
        steering = self.get_steering_from_mbons(self._mem.r_mbon, gain=gain, max_steering=10, degrees=True)
        self.rotate(R.from_euler('Z', steering, degrees=True))
        self.move_forward()

    def calibrate(self, sky=None, scene=None, omm_responses=None, nb_samples=32, radius=2.):
        """
        Approximates the calibration of the optic lobes of the agent.
        In this case, it randomly collects a number of samples (in different positions and direction) in a radius
        around the nest. These samples are used in order to build a PCA whitening map, that transforms the visual
        input from the ommatidia to a white signal thying to maximise its information.

        Parameters
        ----------
        sky: Sky, optional
            the sky instance. Default is None
        scene: Seville2009, optional
            the world instance. Default is None
        omm_responses: np.ndarray[float]
            the pre-rendered ommatidia responses. Default is None
        nb_samples: int, optional
            the number of samples to use
        radius: float, optional
            the radius around the nest from where the samples will be taken

        Returns
        -------
        xyz: list[np.ndarray[float]]
            the positions of the agent for every sample
        ori: list[R]
            the orientations of the agent for every sample
        """
        xyz = copy(self.xyz)
        ori = copy(self.ori)

        if omm_responses is not None:
            nb_samples = omm_responses.shape[0]

        samples = np.zeros((nb_samples, self._mem.nb_input), dtype=self.dtype)
        xyzs, oris = [], []
        for i in range(nb_samples):
            if omm_responses is None:
                self.xyz = xyz + self.rng.uniform(-radius, radius, 3) * np.array([1., 1., 0])
                self.ori = R.from_euler("Z", self.rng.uniform(-180, 180), degrees=True)
                xyzs.append(copy(self.xyz))
                oris.append(copy(self.ori))

            print("Calibration: %d/%d - x: %.2f, y: %.2f, z: %.2f, yaw: %d" % (
                i + 1, nb_samples, self.x, self.y, self.z, self.yaw_deg))
            samples[i] = self.get_pn_responses(sky, scene, omm_responses[i])
        self._preprocessing[-1].reset(samples)

        self.xyz = xyz
        self.ori = ori

        print("Calibration: DONE!")

        return xyzs, oris

    def get_pn_responses(self, sky=None, scene=None, omm_responses=None):
        """
        Transforms the current snapshot of the environment into the PN responses.

        - Apply mental rotation (if applicable)
        - Apply DCT (if applicable)
        - Apply PCA whitening (if applicable)

        Parameters
        ----------
        sky: Sky, optional
            the sky instance. Default is None
        scene: Seville2009, optional
            the world instance. Default is None
        omm_responses: np.ndarray[float]
            the pre-rendered ommatidia responses. Default is None

        Returns
        -------
        r: np.ndarray[float]
            the responses of the PNs
        """
        if omm_responses is None:  # if rendered ommatidia responses are provided, use them
            omm_responses = self._eye(sky=sky, scene=scene)

        r = np.clip(omm_responses.mean(axis=1), 0, 1)
        for process in self._preprocessing:
            r = process(r)
        return r

    def get_omm_responses(self, sky=None, scene=None):
        """
        Generates the current snapshot of the environement.

        Parameters
        ----------
        sky: Sky, optional
            the sky instance. Default is None
        scene: Seville2009, optional
            the world instance. Default is None

        Returns
        -------
        r: np.ndarray[float]
            the responses of the ommatidia
        """
        return np.clip(self._eye(sky=sky, scene=scene).mean(axis=1), 0, 1)

    @property
    def nb_mental_rotations(self):
        return self._mem.neuron_dims

    @property
    def preprocessing(self):
        return self._preprocessing

    @property
    def familiarity(self):
        """
        The familiarity of the latest snapshot per preferred angle
        """
        return self._familiarity

    @property
    def pref_angles(self):
        """
        The preferred angles of the agent, where it will look at when scanning
        """
        return self._pref_angles

    @property
    def nb_scans(self):
        """
        The number of scans to be applied
        """
        return self._nb_scans

    @property
    def update(self):
        """
        Whether the memory will be updated or not
        """
        return self._mem.update

    @update.setter
    def update(self, v):
        """
        Enables (True) or disables (False) the memory updates.

        Parameters
        ----------
        v: bool
            memory updates
        """
        self._mem.update = v

    @property
    def is_calibrated(self):
        """
        Indicates if calibration has been completed
        """
        for p in self._preprocessing:
            if isinstance(p, Whitening):
                return p.calibrated
        return False

    @staticmethod
    def get_steering_from_mbons(r_mbon, gain=1., max_steering=None, degrees=True):
        """
        Outputs a scalar where sign determines left or right turn.

        Parameters
        ----------
        familiarity: np.ndarray[float]
            the familiarity vector computed by scanning the environment
        pref_angles: np.ndarray[float]
            the preference angle associated to the values of the familiarity vector
        max_steering: float, optional
            the maximum steering allowed for the agent. Default is 30 degrees
        degrees: bool, optional
            whether the max_steering is in degrees or radians. Default is degrees

        Returns
        -------
        output: float
            the angle of steering in radians
        """
        if degrees:
            angle = lambda x: x
        else:
            angle = np.rad2deg
        if max_steering is None:
            max_steering = 5.
        else:
            max_steering = angle(max_steering)

        if gain is None:
            gain = max_steering

        if r_mbon.size < 2:
            step = 1
        elif r_mbon.size == 2 or r_mbon.size == 6:
            step = 2
        else:
            step = r_mbon.size // 2
        steering = (r_mbon[..., 1::step] - r_mbon[..., 0::step]).mean()

        if np.isnan(steering):
            steering = 0.

        # print("Steering: %.2f" % steering, end=", ")
        steering = np.clip(gain * steering, -max_steering, max_steering)
        # print("Clipped: %.2f" % steering)
        if not degrees:
            steering = np.deg2rad(steering)

        return steering

    @staticmethod
    def get_steering(familiarity, pref_angles, max_steering=None, degrees=True):
        """
        Outputs a scalar where sign determines left or right turn.

        Parameters
        ----------
        familiarity: np.ndarray[float]
            the familiarity vector computed by scanning the environment
        pref_angles: np.ndarray[float]
            the preference angle associated to the values of the familiarity vector
        max_steering: float, optional
            the maximum steering allowed for the agent. Default is 30 degrees
        degrees: bool, optional
            whether the max_steering is in degrees or radians. Default is degrees

        Returns
        -------
        output: float
            the angle of steering in radians
        """
        if max_steering is None:
            max_steering = np.deg2rad(30)
        elif degrees:
            max_steering = np.deg2rad(max_steering)
        if degrees:
            pref_angles = np.deg2rad(pref_angles)
        # r = familiarity - familiarity.min()
        # r = np.power(1e-02, np.absolute(1 - familiarity))
        # r = familiarity / (familiarity.sum() + eps)
        r = familiarity
        pref_angles_c = r * np.exp(1j * pref_angles)

        steer_vector = np.sum(pref_angles_c)
        steer = (np.angle(steer_vector) + np.pi) % (2 * np.pi) - np.pi
        print("Steering: %.2f" % np.rad2deg(steer), end=", ")
        # steer less for small vectors
        steer *= np.clip(np.absolute(steer_vector) * 2., eps, 1.)
        print("Vector: %.2f" % np.absolute(steer_vector), end=", ")

        if np.isnan(steer):
            steer = 0.
        print("Final steering: %.2f" % np.rad2deg(steer), end=", ")
        steer = np.clip(steer, -max_steering, max_steering)
        print("Clipped: %d" % np.rad2deg(steer))
        if degrees:
            steer = np.rad2deg(steer)
        return steer

    def get_familiarity(self, r_out=None, r_spr=None):
        """
        Computes the familiarity using the MBON responses.

        Parameters
        ----------
        r_out: np.ndarray[float]
            MBON responses
        r_spr: np.ndarray[float]
            KC responses

        Returns
        -------
        float
            the familiarity
        """
        if r_out is None:
            r_out = self._mem.r_out
        if r_spr is None:
            r_spr = np.ones(1, self.dtype)

<<<<<<< HEAD
        return 1. - np.clip(r_out / np.maximum(np.sum(r_spr > 0), 1), 0, 1)
=======
        return 1. - np.clip(r_mbon / np.maximum(np.sum(r_kc > 0), 1), 0, 1)

class LandmarkIntegrationAgent(Agent):

    def __init__(self, *args, **kwargs):
        """
        Agent specialised in the path integration task affected by visual landmarks. It contains a compound eye with a
        Dorsal Rim Area as a sensor, and the polarised light compass, the central complex and the mushroom body as brain
        components.
        """
        super().__init__(*args, **kwargs)

        nb_omm = 1100
        nb_pol = 100
        nb_vis = nb_omm - nb_pol

        # set the acceptance angle of the ommatidia (DRA and other)
        omm_rho = np.zeros(nb_omm, dtype=float)
        omm_rho[:nb_pol] = np.deg2rad(5)
        omm_rho[nb_pol:] = np.deg2rad(15)

        # set the polarisation sensitivity of the ommatidia (DRA and other)
        omm_pol = np.zeros(nb_omm, dtype=float)
        omm_pol[:nb_pol] = 1.
        omm_pol[nb_pol:] = 0.

        # set the saturation of the ommatidia (DRA and other)
        omm_res = np.zeros(nb_omm, dtype=float)
        omm_res[:nb_pol] = 6.
        omm_res[nb_pol:] = 6.

        # set the spectral sensitivity of the ommatidia (DRA and other)
        omm_spe = np.zeros((nb_omm, 5), dtype=float)
        omm_spe[:nb_pol] = [0., 0., 0., .5, 1.]
        omm_spe[nb_pol:] = [0., 0., 1., 0., 0.]

        eye = CompoundEye(nb_input=nb_omm, omm_rho=omm_rho, omm_pol_op=omm_pol, omm_res=omm_res, c_sensitive=omm_spe)
        self.add_sensor(eye, local=True)

        pol_compass = PolarisationCompass(nb_pol=nb_pol, loc_ori=copy(eye.omm_ori[:100]), nb_sol=8, integrated=True)
        mb = WillshawNetwork(nb_cs=nb_vis, nb_kc=nb_vis * 40, sparseness=0.01, eligibility_trace=.1, repeat_rate=.2)
        cx = FlyCentralComplex(nb_epg=8, repeat_rate=.5, fixed_pfl3s=True)

        self.add_brain_component(pol_compass)
        self.add_brain_component(mb)
        self.add_brain_component(cx)

        self._eye = eye
        self._compass = pol_compass
        self._mb = mb
        self._cx = cx

        self._preprocessing = [
            Whitening(nb_input=nb_vis, dtype=eye.dtype)
        ]
        """
        List of the preprocessing components
        """

        self._familiarity = 0.
        """
        The familiarity of the latest input
        """

        self._default_flow = self._dx * np.ones(2) / np.sqrt(2)

    def reset(self):
        super().reset()

        if isinstance(self._mb, IncentiveCircuit):
            self._mb.b_m = np.array([0, 0, 0, 0, 0, 0])
            self._mb.b_d = np.array([-.0, -.0, -.0, -.0, -.0, -.0])

        for process in self._preprocessing:
            process.reset()

    def _sense(self, sky=None, scene=None, flow=None, **kwargs):
        """
        Using its compound eyes with POL sensitivity it senses the radiation from the sky which is interrupted by the
        given scene, and the optic flow for self motion calculation.

        Parameters
        ----------
        sky: Sky, optional
            the sky instance. Default is None
        scene: Seville2009, optional
            the world instance. Default is None
        flow: np.ndarray[float], optional
            the optic flow. Default is the preset optic flow

        Returns
        -------
        out: np.ndarray[float]
            the output of the central complex
        """
        if sky is None and scene is None:
            r_pol, r_pn = 0., 0.
        else:
            r_pol, r_pn = self.get_pn_responses(sky=sky, scene=scene)

        if flow is None:
            flow = self._default_flow
            # if scene is None:
            #     flow = self._default_flow
            # else:
            #     flow = optic_flow(world, self._dx)
        nod = flow
        # dna_min, dna_max = self._cx.r_dna2.min(), self._cx.r_dna2.max()
        # if dna_max - dna_min > 1e-03:
        #     nod = (self._cx.r_dna2 - dna_min) / (dna_max - dna_min)
        # else:
        #     nod = self._cx.r_dna2 * 0.
        # print(self._cx.r_dna2, nod)

        r_tcl = self._compass(r=r_pol, ori=self._eye.ori)

        # calculate the US distribution
        us = 2. * bimodal_reinforcement(1, self._mb.nb_us, dtype=self._mb.dtype) * float(self.update)

        self._familiarity = self.get_familiarity(self._mb(cs=r_pn, us=us))

        self._cx(compass=r_tcl, nod=nod, reinforcement=self._familiarity)
        return self._cx.r_dna2

    def _act(self):
        """
        Uses the output of the central complex to compute the next movement and moves the agent to its new position.
        """
        steer = self.get_steering(self._cx)
        self.rotate(R.from_euler('Z', steer, degrees=False))
        self.move_forward()

    def calibrate(self, sky=None, scene=None, nb_samples=32, radius=2.):
        """
        Approximates the calibration of the optic lobes of the agent.
        In this case, it randomly collects a number of samples (in different positions and direction) in a radius
        around the nest. These samples are used in order to build a PCA whitening map, that transforms the visual
        input from the ommatidia to a white signal thying to maximise its information.

        Parameters
        ----------
        sky: Sky, optional
            the sky instance. Default is None
        scene: Seville2009, optional
            the world instance. Default is None
        nb_samples: int, optional
            the number of samples to use
        radius: float, optional
            the radius around the nest from where the samples will be taken

        Returns
        -------
        xyz: list[np.ndarray[float]]
            the positions of the agent for every sample
        ori: list[R]
            the orientations of the agent for every sample
        """
        xyz = copy(self.xyz)
        ori = copy(self.ori)

        nb_out = 1
        for process in self._preprocessing:
            if isinstance(process, MentalRotation):
                nb_out *= process.nb_output
        samples = np.zeros((nb_samples * nb_out, self._mb.nb_cs), dtype=self.dtype)
        xyzs, oris = [], []
        for i in range(nb_samples):
            self.xyz = xyz + self.rng.uniform(-radius, radius, 3) * np.array([1., 1., 0])
            self.ori = R.from_euler("Z", self.rng.uniform(-180, 180), degrees=True)
            _, samples[i*nb_out:(i+1)*nb_out] = self.get_omm_responses(sky, scene)
            xyzs.append(copy(self.xyz))
            oris.append(copy(self.ori))
            print("Calibration: %d/%d - x: %.2f, y: %.2f, z: %.2f, yaw: %d" % (
                i + 1, nb_samples, self.x, self.y, self.z, self.yaw_deg))
        self._preprocessing[-1].reset(samples)

        self.xyz = xyz
        self.ori = ori

        print("Calibration: DONE!")

        return xyzs, oris

    def get_pn_responses(self, sky=None, scene=None):
        """
        Transforms the current snapshot of the environment into the PN responses.

        - Apply DCT (if applicable)
        - Apply PCA whitening (if applicable)

        Parameters
        ----------
        sky: Sky, optional
            the sky instance. Default is None
        scene: Seville2009, optional
            the world instance. Default is None

        Returns
        -------
        r_pol: np.ndarray[float]
            the responses of the POL neurons

        r_pn: np.ndarray[float]
            the responses of the PNs
        """
        r_pol, r_pn = self.get_omm_responses(sky=sky, scene=scene)
        for process in self._preprocessing:
            r_pn = process(r_pn)
        return r_pol, r_pn

    def get_omm_responses(self, sky=None, scene=None):
        """
        Generates the current snapshot of the environement.

        Parameters
        ----------
        sky: Sky, optional
            the sky instance. Default is None
        scene: Seville2009, optional
            the world instance. Default is None

        Returns
        -------
        r: np.ndarray[float]
            the responses of the ommatidia
        """

        r = self._eye(sky=sky, scene=scene)
        r_pol = r[:self._compass.nb_pol]
        r_omm = np.clip(r[self._compass.nb_pol:].mean(axis=1), 0, 1)
        return r_pol, r_omm

    def get_familiarity(self, r_mbon):
        """
        Computes the familiarity using the MBON responses.

        Parameters
        ----------
        r_mbon: np.ndarray[float]
            MBON responses

        Returns
        -------
        float
            the familiarity
        """
        if r_mbon.shape[-1] >= 6:
            fams = r_mbon[..., [1, 3, 5]] - r_mbon[..., [0, 2, 4]]
            return np.power(1e-01, np.clip(.5 + np.mean(fams, axis=-1) / 2., 0., 1.))
        else:
            z = 1.
            if self._mb.nb_kc > 0:
                z = np.sum(self._mb.r_kc[0] > 0) + eps
            return np.power(1e-01, r_mbon.flatten() / z)

    @property
    def update(self):
        """
        Whether the memory will be updated or not
        """
        return self._mb.update or self._cx.update

    @update.setter
    def update(self, v):
        """
        Enables (True) or disables (False) the memory updates.

        Parameters
        ----------
        v: bool
            memory updates
        """
        self._mb.update = v
        self._cx.update = v

    @property
    def familiarity(self):
        """
        The familiarity of the latest snapshot per preferred angle
        """
        return self._familiarity

    @property
    def is_calibrated(self):
        """
        Indicates if calibration has been completed
        """
        return self._preprocessing[-1].calibrated

    @staticmethod
    def get_steering(cx):
        """
        Outputs a scalar where sign determines left or right turn.

        Parameters
        ----------
        cx: FlyCentralComplex
            the central complex instance of the agent

        Returns
        -------
        output: float | np.ndarray[float]
            the angle of steering in radians
        """

        dna2 = cx.r_dna2
        steer = np.clip((dna2[0] - dna2[1]) * 400. + cx.rng.randn(), -2.5, 2.5)
        # steer = np.clip((dna2[1] - dna2[0]) * 400. + cx.rng.randn(), -2.5, 2.5)
        print("- Steering: %.2f" % steer)
        return np.deg2rad(steer)
>>>>>>> d2548825
<|MERGE_RESOLUTION|>--- conflicted
+++ resolved
@@ -14,14 +14,8 @@
 from ._helpers import eps, RNG
 
 from invertpy.sense import PolarisationSensor, CompoundEye, Sensor
-<<<<<<< HEAD
 from invertpy.brain import WillshawNetwork, CentralComplex, PolarisationCompass, Component
 from invertpy.brain.memory import MemoryComponent
-=======
-from invertpy.brain import MushroomBody, WillshawNetwork, PolarisationCompass, Component
-from invertpy.brain.centralcomplex import FlyCentralComplex, BeeCentralComplex
-from invertpy.brain.mushroombody import IncentiveCircuit, CrossIncentive
->>>>>>> d2548825
 from invertpy.brain.activation import winner_takes_all, relu
 from invertpy.brain.compass import ring2sph
 from invertpy.brain.preprocessing import Whitening, DiscreteCosineTransform, pca
@@ -33,7 +27,7 @@
 
 
 class Agent(object):
-    def __init__(self, xyz=None, ori=None, speed=0.1, delta_time=1., proc_steps=1, dtype='float32', name='agent', rng=RNG):
+    def __init__(self, xyz=None, ori=None, speed=0.1, delta_time=1., dtype='float32', name='agent', rng=RNG):
         """
         Abstract agent class that holds all the basic methods and attributes of an agent such as:
 
@@ -58,8 +52,6 @@
             the agent's internal clock speed. Default is 1 tick/second
         name: str, optional
             the name of the agent. Default is 'agent'
-        proc_steps: int, optional
-            the number of processing steps per sensing step
         dtype: np.dtype, optional
             the type of the agents parameters
         """
@@ -80,7 +72,6 @@
         self._dt_default = delta_time  # seconds
         self._dx = speed  # meters / second
 
-        self._proc_steps = np.maximum(proc_steps, 1)
         self.name = name
         self.dtype = dtype
 
@@ -542,7 +533,7 @@
 
         pol_sensor = PolarisationSensor(nb_input=60, field_of_view=56, degrees=True)
         pol_brain = PolarisationCompass(nb_pol=60, loc_ori=copy(pol_sensor.omm_ori), nb_sol=8, integrated=True)
-        cx = BeeCentralComplex(nb_tb1=8)
+        cx = CentralComplex(nb_tb1=8)
 
         self.add_sensor(pol_sensor, local=True)
         self.add_brain_component(pol_brain)
@@ -604,7 +595,7 @@
 
         Parameters
         ----------
-        cx: BeeCentralComplex
+        cx: CentralComplex
             the central complex instance of the agent
 
         Returns
@@ -623,7 +614,7 @@
 class VisualNavigationAgent(Agent):
 
     def __init__(self, eye=None, memory=None, saturation=1.5, nb_scans=7, freq_trans=False, whitening=pca,
-                 mb_mixture=None, *args, **kwargs):
+                 *args, **kwargs):
         """
         Agent specialised in the visual navigation task. It contains the CompoundEye as a sensor and the mushroom body
         as the brain component.
@@ -654,25 +645,12 @@
             # #KC = 40 * #PN
             memory = WillshawNetwork(nb_input=eye.nb_ommatidia, nb_sparse=eye.nb_ommatidia * 40, sparseness=0.01,
                                      eligibility_trace=.1)
-<<<<<<< HEAD
-=======
-
-        memory.f_cs = lambda x: np.asarray(
-            np.greater(x.T, np.sort(x)[..., int(memory.nb_cs * .8)]).T, dtype=self.dtype)
-        memory.f_kc = lambda x: np.asarray(winner_takes_all(x, percentage=memory.sparseness), dtype=self.dtype)
-        memory.f_mbon = lambda x: relu(x, cmax=2)
-        if isinstance(memory, IncentiveCircuit):
-            # memory.mbon_names = np.array(memory.mbon_names)[[1, 0, 3, 2, 5, 4]]
-            # memory.dan_names = np.array(memory.dan_names)[[1, 0, 3, 2, 5, 4]]
-            memory.mbon_names = np.array(["s_{L}", "s_{R}", "r_{L}", "r_{R}", "m_{L}", "m_{R}"])
-            memory.dan_names = np.array(["d_{L}", "d_{R}", "c_{L}", "c_{R}", "f_{L}", "f_{R}"])
->>>>>>> d2548825
 
         self.add_sensor(eye)
         self.add_brain_component(memory)
 
         self._eye = eye  # type: CompoundEye
-        self._mem = memory  # type: WillshawNetwork
+        self._mem = memory  # type: MemoryComponent
 
         self._pref_angles = None
         """
@@ -699,13 +677,6 @@
     def reset(self):
         super().reset()
 
-<<<<<<< HEAD
-=======
-        if isinstance(self._mem, IncentiveCircuit):
-            self._mem.b_m *= 0.
-            self._mem.b_d *= 0.
-
->>>>>>> d2548825
         self._familiarity = np.zeros_like(self._pref_angles)
 
         for process in self._preprocessing:
@@ -732,6 +703,7 @@
             how familiar does the agent is with every scan made
         """
 
+        front = self._familiarity.shape[0] // 2
         self._familiarity[:] = 0.
 
         if self.update:
@@ -741,92 +713,32 @@
         else:
             ori = copy(self.ori)
 
-<<<<<<< HEAD
             r_inp = copy(self._mem.r_inp)
-            r_spr = copy(self._mem.r_spr)
+            r_hid = copy(self._mem.r_hid)
             r_out = copy(self._mem.r_out)
 
-            inp, spr, out = [], [], []
+            inp, hid, out = [], [], []
             for i, angle in enumerate(self._pref_angles):
                 self._mem._inp = copy(r_inp)
-                self._mem._spr = copy(r_spr)
+                self._mem._hid = copy(r_hid)
                 self._mem._out = copy(r_out)
 
                 self.ori = ori * R.from_euler('Z', angle, degrees=True)
                 r = self.get_pn_responses(sky=sky, scene=scene, omm_responses=omm_responses)
-                r_mbon_ = self._mem(inp=r)
-                self._familiarity[i] = self.get_familiarity(r_mbon_, self._mem.r_spr)
-=======
-            if self.nb_scans > 1:
-                r_cs = copy(self._mem.r_cs)
-                r_us = copy(self._mem.r_us)
-                r_kc = copy(self._mem.r_kc)
-                r_apl = copy(self._mem.r_apl)
-                r_dan = copy(self._mem.r_dan)
-                r_mbon = copy(self._mem.r_mbon)
-
-                cs, us, kc, apl, dan, mbon = [], [], [], [], [], []
-                for i, angle in enumerate(self._pref_angles):
-                    self._mem._cs = copy(r_cs)
-                    self._mem._us = copy(r_us)
-                    self._mem._kc = copy(r_kc)
-                    self._mem._apl = copy(r_apl)
-                    self._mem._dan = copy(r_dan)
-                    self._mem._mbon = copy(r_mbon)
-
-                    self.ori = ori * R.from_euler('Z', angle, degrees=True)
-                    r = self.get_pn_responses(sky=sky, scene=scene)
-                    for proc_step in range(self._proc_steps-1):
-                        self._mem(cs=r)
-                    self._familiarity[i] = self.get_familiarity(self._mem(cs=r))[0]
-                    # if self._mem.nb_kc > 0 and not isinstance(self._mem, IncentiveCircuit):
-                    #     self._familiarity[i] /= (np.sum(self._mem.r_kc[0] > 0) + eps)
-
-                    cs.append(copy(self._mem.r_cs))
-                    us.append(copy(self._mem.r_us))
-                    kc.append(copy(self._mem.r_kc))
-                    apl.append(copy(self._mem.r_apl))
-                    dan.append(copy(self._mem.r_dan))
-                    mbon.append(copy(self._mem.r_mbon))
-
-                self.ori = ori
-
-                i = self._familiarity.argmax()
-
-                self._mem._cs = cs[i]
-                self._mem._us = us[i]
-                self._mem._kc = kc[i]
-                self._mem._apl = apl[i]
-                self._mem._dan = dan[i]
-                self._mem._mbon = mbon[i]
-
-            else:
-                r = self.get_pn_responses(sky=sky, scene=scene)
-                r_mbon_ = self._mem(cs=r)
-                self._familiarity[i] = self.get_familiarity(r_mbon_, self._mem.r_kc[0])
->>>>>>> d2548825
+                r_out_ = self._mem(inp=r)
+                self._familiarity[i] = self.get_familiarity(r_out_, self._mem.r_hid)
 
                 inp.append(copy(self._mem.r_inp))
-                spr.append(copy(self._mem.r_spr))
+                hid.append(copy(self._mem.r_hid))
                 out.append(copy(self._mem.r_out))
 
-                r_mbon = None
-                for proc_step in range(self._proc_steps):
-                    r_mbon = self._mem(cs=r)
-                self._familiarity[:] = self.get_familiarity(r_mbon)
-
-                # if self._mem.nb_kc > 0 and not isinstance(self._mem, IncentiveCircuit):
-                #     self._familiarity[:] /= (np.sum(self._mem.r_kc[0] > 0) + eps)
-
-<<<<<<< HEAD
+            self.ori = ori
+
+            i = self._familiarity.argmax()
+
             self._mem._inp = inp[i]
-            self._mem._spr = spr[i]
+            self._mem._hid = hid[i]
             self._mem._out = out[i]
-=======
-        # print(("MBON: [" + "  ".join(["%.2f"] * self._mem.r_mbon[0].size) + "]") % tuple(self._mem.r_mbon[0].flatten()),
-        #       ("DAN: [" + "  ".join(["%.2f"] * self._mem.r_dan[0].size) + "]") % tuple(self._mem.r_dan[0].flatten()))
-        self.get_steering_from_mbons(self._mem.r_mbon[0], max_steering=10, degrees=True)
->>>>>>> d2548825
 
         return self._familiarity
 
@@ -834,12 +746,8 @@
         """
         Uses the familiarity vector to compute the next movement and moves the agent to its new position.
         """
-        # steering = self.get_steering(self.familiarity, self.pref_angles, max_steering=20, degrees=True)
-        gain = None
-        if isinstance(self._mem, CrossIncentive):
-            gain = 1.
-        steering = self.get_steering_from_mbons(self._mem.r_mbon, gain=gain, max_steering=10, degrees=True)
-        self.rotate(R.from_euler('Z', steering, degrees=True))
+        steer = self.get_steering(self.familiarity, self.pref_angles, max_steering=20, degrees=True)
+        self.rotate(R.from_euler('Z', steer, degrees=True))
         self.move_forward()
 
     def calibrate(self, sky=None, scene=None, omm_responses=None, nb_samples=32, radius=2.):
@@ -900,7 +808,6 @@
         """
         Transforms the current snapshot of the environment into the PN responses.
 
-        - Apply mental rotation (if applicable)
         - Apply DCT (if applicable)
         - Apply PCA whitening (if applicable)
 
@@ -971,7 +878,7 @@
         """
         The number of scans to be applied
         """
-        return self._nb_scans
+        return self._pref_angles.shape[0]
 
     @property
     def update(self):
@@ -1124,317 +1031,4 @@
         if r_spr is None:
             r_spr = np.ones(1, self.dtype)
 
-<<<<<<< HEAD
-        return 1. - np.clip(r_out / np.maximum(np.sum(r_spr > 0), 1), 0, 1)
-=======
-        return 1. - np.clip(r_mbon / np.maximum(np.sum(r_kc > 0), 1), 0, 1)
-
-class LandmarkIntegrationAgent(Agent):
-
-    def __init__(self, *args, **kwargs):
-        """
-        Agent specialised in the path integration task affected by visual landmarks. It contains a compound eye with a
-        Dorsal Rim Area as a sensor, and the polarised light compass, the central complex and the mushroom body as brain
-        components.
-        """
-        super().__init__(*args, **kwargs)
-
-        nb_omm = 1100
-        nb_pol = 100
-        nb_vis = nb_omm - nb_pol
-
-        # set the acceptance angle of the ommatidia (DRA and other)
-        omm_rho = np.zeros(nb_omm, dtype=float)
-        omm_rho[:nb_pol] = np.deg2rad(5)
-        omm_rho[nb_pol:] = np.deg2rad(15)
-
-        # set the polarisation sensitivity of the ommatidia (DRA and other)
-        omm_pol = np.zeros(nb_omm, dtype=float)
-        omm_pol[:nb_pol] = 1.
-        omm_pol[nb_pol:] = 0.
-
-        # set the saturation of the ommatidia (DRA and other)
-        omm_res = np.zeros(nb_omm, dtype=float)
-        omm_res[:nb_pol] = 6.
-        omm_res[nb_pol:] = 6.
-
-        # set the spectral sensitivity of the ommatidia (DRA and other)
-        omm_spe = np.zeros((nb_omm, 5), dtype=float)
-        omm_spe[:nb_pol] = [0., 0., 0., .5, 1.]
-        omm_spe[nb_pol:] = [0., 0., 1., 0., 0.]
-
-        eye = CompoundEye(nb_input=nb_omm, omm_rho=omm_rho, omm_pol_op=omm_pol, omm_res=omm_res, c_sensitive=omm_spe)
-        self.add_sensor(eye, local=True)
-
-        pol_compass = PolarisationCompass(nb_pol=nb_pol, loc_ori=copy(eye.omm_ori[:100]), nb_sol=8, integrated=True)
-        mb = WillshawNetwork(nb_cs=nb_vis, nb_kc=nb_vis * 40, sparseness=0.01, eligibility_trace=.1, repeat_rate=.2)
-        cx = FlyCentralComplex(nb_epg=8, repeat_rate=.5, fixed_pfl3s=True)
-
-        self.add_brain_component(pol_compass)
-        self.add_brain_component(mb)
-        self.add_brain_component(cx)
-
-        self._eye = eye
-        self._compass = pol_compass
-        self._mb = mb
-        self._cx = cx
-
-        self._preprocessing = [
-            Whitening(nb_input=nb_vis, dtype=eye.dtype)
-        ]
-        """
-        List of the preprocessing components
-        """
-
-        self._familiarity = 0.
-        """
-        The familiarity of the latest input
-        """
-
-        self._default_flow = self._dx * np.ones(2) / np.sqrt(2)
-
-    def reset(self):
-        super().reset()
-
-        if isinstance(self._mb, IncentiveCircuit):
-            self._mb.b_m = np.array([0, 0, 0, 0, 0, 0])
-            self._mb.b_d = np.array([-.0, -.0, -.0, -.0, -.0, -.0])
-
-        for process in self._preprocessing:
-            process.reset()
-
-    def _sense(self, sky=None, scene=None, flow=None, **kwargs):
-        """
-        Using its compound eyes with POL sensitivity it senses the radiation from the sky which is interrupted by the
-        given scene, and the optic flow for self motion calculation.
-
-        Parameters
-        ----------
-        sky: Sky, optional
-            the sky instance. Default is None
-        scene: Seville2009, optional
-            the world instance. Default is None
-        flow: np.ndarray[float], optional
-            the optic flow. Default is the preset optic flow
-
-        Returns
-        -------
-        out: np.ndarray[float]
-            the output of the central complex
-        """
-        if sky is None and scene is None:
-            r_pol, r_pn = 0., 0.
-        else:
-            r_pol, r_pn = self.get_pn_responses(sky=sky, scene=scene)
-
-        if flow is None:
-            flow = self._default_flow
-            # if scene is None:
-            #     flow = self._default_flow
-            # else:
-            #     flow = optic_flow(world, self._dx)
-        nod = flow
-        # dna_min, dna_max = self._cx.r_dna2.min(), self._cx.r_dna2.max()
-        # if dna_max - dna_min > 1e-03:
-        #     nod = (self._cx.r_dna2 - dna_min) / (dna_max - dna_min)
-        # else:
-        #     nod = self._cx.r_dna2 * 0.
-        # print(self._cx.r_dna2, nod)
-
-        r_tcl = self._compass(r=r_pol, ori=self._eye.ori)
-
-        # calculate the US distribution
-        us = 2. * bimodal_reinforcement(1, self._mb.nb_us, dtype=self._mb.dtype) * float(self.update)
-
-        self._familiarity = self.get_familiarity(self._mb(cs=r_pn, us=us))
-
-        self._cx(compass=r_tcl, nod=nod, reinforcement=self._familiarity)
-        return self._cx.r_dna2
-
-    def _act(self):
-        """
-        Uses the output of the central complex to compute the next movement and moves the agent to its new position.
-        """
-        steer = self.get_steering(self._cx)
-        self.rotate(R.from_euler('Z', steer, degrees=False))
-        self.move_forward()
-
-    def calibrate(self, sky=None, scene=None, nb_samples=32, radius=2.):
-        """
-        Approximates the calibration of the optic lobes of the agent.
-        In this case, it randomly collects a number of samples (in different positions and direction) in a radius
-        around the nest. These samples are used in order to build a PCA whitening map, that transforms the visual
-        input from the ommatidia to a white signal thying to maximise its information.
-
-        Parameters
-        ----------
-        sky: Sky, optional
-            the sky instance. Default is None
-        scene: Seville2009, optional
-            the world instance. Default is None
-        nb_samples: int, optional
-            the number of samples to use
-        radius: float, optional
-            the radius around the nest from where the samples will be taken
-
-        Returns
-        -------
-        xyz: list[np.ndarray[float]]
-            the positions of the agent for every sample
-        ori: list[R]
-            the orientations of the agent for every sample
-        """
-        xyz = copy(self.xyz)
-        ori = copy(self.ori)
-
-        nb_out = 1
-        for process in self._preprocessing:
-            if isinstance(process, MentalRotation):
-                nb_out *= process.nb_output
-        samples = np.zeros((nb_samples * nb_out, self._mb.nb_cs), dtype=self.dtype)
-        xyzs, oris = [], []
-        for i in range(nb_samples):
-            self.xyz = xyz + self.rng.uniform(-radius, radius, 3) * np.array([1., 1., 0])
-            self.ori = R.from_euler("Z", self.rng.uniform(-180, 180), degrees=True)
-            _, samples[i*nb_out:(i+1)*nb_out] = self.get_omm_responses(sky, scene)
-            xyzs.append(copy(self.xyz))
-            oris.append(copy(self.ori))
-            print("Calibration: %d/%d - x: %.2f, y: %.2f, z: %.2f, yaw: %d" % (
-                i + 1, nb_samples, self.x, self.y, self.z, self.yaw_deg))
-        self._preprocessing[-1].reset(samples)
-
-        self.xyz = xyz
-        self.ori = ori
-
-        print("Calibration: DONE!")
-
-        return xyzs, oris
-
-    def get_pn_responses(self, sky=None, scene=None):
-        """
-        Transforms the current snapshot of the environment into the PN responses.
-
-        - Apply DCT (if applicable)
-        - Apply PCA whitening (if applicable)
-
-        Parameters
-        ----------
-        sky: Sky, optional
-            the sky instance. Default is None
-        scene: Seville2009, optional
-            the world instance. Default is None
-
-        Returns
-        -------
-        r_pol: np.ndarray[float]
-            the responses of the POL neurons
-
-        r_pn: np.ndarray[float]
-            the responses of the PNs
-        """
-        r_pol, r_pn = self.get_omm_responses(sky=sky, scene=scene)
-        for process in self._preprocessing:
-            r_pn = process(r_pn)
-        return r_pol, r_pn
-
-    def get_omm_responses(self, sky=None, scene=None):
-        """
-        Generates the current snapshot of the environement.
-
-        Parameters
-        ----------
-        sky: Sky, optional
-            the sky instance. Default is None
-        scene: Seville2009, optional
-            the world instance. Default is None
-
-        Returns
-        -------
-        r: np.ndarray[float]
-            the responses of the ommatidia
-        """
-
-        r = self._eye(sky=sky, scene=scene)
-        r_pol = r[:self._compass.nb_pol]
-        r_omm = np.clip(r[self._compass.nb_pol:].mean(axis=1), 0, 1)
-        return r_pol, r_omm
-
-    def get_familiarity(self, r_mbon):
-        """
-        Computes the familiarity using the MBON responses.
-
-        Parameters
-        ----------
-        r_mbon: np.ndarray[float]
-            MBON responses
-
-        Returns
-        -------
-        float
-            the familiarity
-        """
-        if r_mbon.shape[-1] >= 6:
-            fams = r_mbon[..., [1, 3, 5]] - r_mbon[..., [0, 2, 4]]
-            return np.power(1e-01, np.clip(.5 + np.mean(fams, axis=-1) / 2., 0., 1.))
-        else:
-            z = 1.
-            if self._mb.nb_kc > 0:
-                z = np.sum(self._mb.r_kc[0] > 0) + eps
-            return np.power(1e-01, r_mbon.flatten() / z)
-
-    @property
-    def update(self):
-        """
-        Whether the memory will be updated or not
-        """
-        return self._mb.update or self._cx.update
-
-    @update.setter
-    def update(self, v):
-        """
-        Enables (True) or disables (False) the memory updates.
-
-        Parameters
-        ----------
-        v: bool
-            memory updates
-        """
-        self._mb.update = v
-        self._cx.update = v
-
-    @property
-    def familiarity(self):
-        """
-        The familiarity of the latest snapshot per preferred angle
-        """
-        return self._familiarity
-
-    @property
-    def is_calibrated(self):
-        """
-        Indicates if calibration has been completed
-        """
-        return self._preprocessing[-1].calibrated
-
-    @staticmethod
-    def get_steering(cx):
-        """
-        Outputs a scalar where sign determines left or right turn.
-
-        Parameters
-        ----------
-        cx: FlyCentralComplex
-            the central complex instance of the agent
-
-        Returns
-        -------
-        output: float | np.ndarray[float]
-            the angle of steering in radians
-        """
-
-        dna2 = cx.r_dna2
-        steer = np.clip((dna2[0] - dna2[1]) * 400. + cx.rng.randn(), -2.5, 2.5)
-        # steer = np.clip((dna2[1] - dna2[0]) * 400. + cx.rng.randn(), -2.5, 2.5)
-        print("- Steering: %.2f" % steer)
-        return np.deg2rad(steer)
->>>>>>> d2548825
+        return 1. - np.clip(r_out / np.maximum(np.sum(r_spr > 0), 1), 0, 1)