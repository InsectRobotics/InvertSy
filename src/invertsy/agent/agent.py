--- conflicted
+++ resolved
@@ -719,15 +719,18 @@
             r_mbon = self._mem(cs=r, us=np.ones(1, dtype=self.dtype))
 
             self._familiarity[front] = self.get_familiarity(r_mbon)
-<<<<<<< HEAD
-            print("fam: %.4f" % self._familiarity[front])
-            print(("%s: %.2f, " * 6) % (
-                self._mem.dan_names[0], self._mem.r_dan[0], self._mem.dan_names[1], self._mem.r_dan[1],
-                self._mem.dan_names[2], self._mem.r_dan[2], self._mem.dan_names[3], self._mem.r_dan[3],
-                self._mem.dan_names[4], self._mem.r_dan[4], self._mem.dan_names[5], self._mem.r_dan[5]
-            ))
-=======
->>>>>>> af354af5
+            if isinstance(self._mem, IncentiveCircuit):
+                print(("%s: %.2f, " * 6) % (
+                    self._mem.mbon_names[0], r_mbon[0], self._mem.mbon_names[1], r_mbon[1],
+                    self._mem.mbon_names[2], r_mbon[2], self._mem.mbon_names[3], r_mbon[3],
+                    self._mem.mbon_names[4], r_mbon[4], self._mem.mbon_names[5], r_mbon[5]
+                ), end=" ")
+                print("fam: %.4f" % self._familiarity[front])
+                print(("%s: %.2f, " * 6) % (
+                    self._mem.dan_names[0], self._mem.r_dan[0], self._mem.dan_names[1], self._mem.r_dan[1],
+                    self._mem.dan_names[2], self._mem.r_dan[2], self._mem.dan_names[3], self._mem.r_dan[3],
+                    self._mem.dan_names[4], self._mem.r_dan[4], self._mem.dan_names[5], self._mem.r_dan[5]
+                ))
             if self._mem.nb_kc > 0:
                 self._familiarity[front] /= (np.sum(self._mem.r_kc[0] > 0) + eps)
         else:
@@ -739,6 +742,8 @@
                 self._familiarity[i] = self.get_familiarity(self._mem(cs=r))
                 if self._mem.nb_kc > 0:
                     self._familiarity[i] /= (np.sum(self._mem.r_kc[0] > 0) + eps)
+            if isinstance(self._mem, IncentiveCircuit):
+                print(*["%.4f" % f for f in self._familiarity])
             self.ori = ori
 
         return self._familiarity
