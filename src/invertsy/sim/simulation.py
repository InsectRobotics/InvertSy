--- conflicted
+++ resolved
@@ -15,14 +15,8 @@
 from invertsy.__helpers import __data__
 from invertsy.env import UniformSky, Sky, Seville2009
 from invertsy.agent import VisualNavigationAgent, PathIntegrationAgent
-from invertsy.agent.agent import LandmarkIntegrationAgent
 
 from invertpy.sense import CompoundEye
-<<<<<<< HEAD
-=======
-from invertpy.brain import MushroomBody
-from invertpy.brain.compass import photoreceptor2pooling
->>>>>>> d2548825
 
 from scipy.spatial.transform import Rotation as R
 
@@ -411,7 +405,6 @@
             "C": [],  # distance towards the nest that the agent has covered
         }
 
-        self._steering_tol = 2e-01
         self._calibrate = calibrate
         self._free_motion = free_motion
         self._inbound = True
@@ -494,18 +487,13 @@
 
         if self.has_outbound and i < self._route.shape[0]:  # outbound path
             x, y, z, yaw = self._route[i]
-            steering = yaw - self._agent.ori.as_euler("ZYX", degrees=True)[0]
-            yaw_nest = (np.rad2deg(np.angle(self._route[-1, 0] + 1j * self._route[-1, 1] - x - 1j * y)) - yaw + 180
-                        ) % 360 - 180
-            if np.absolute(steering) < self._steering_tol:
-                steering = 0.
-            self._agent(sky=self._sky, scene=self._world, steering=steering, act=False, callback=self.update_stats)
+            self._agent(sky=self._sky, scene=self._world, act=False, callback=self.update_stats)
             self._agent.xyz = [x, y, z]
             self._agent.ori = R.from_euler('Z', yaw, degrees=True)
 
         elif self.has_inbound:  # inbound path
             act = not (len(self._stats["L"]) > 0 and self._stats["L"][-1] <= 0.01)
-            self._agent(sky=self._sky, scene=self._world, steering=0., act=act, callback=self.update_stats)
+            self._agent(sky=self._sky, scene=self._world, act=act, callback=self.update_stats)
             if not act:
                 self._agent.rotate(R.from_euler('Z', 1, degrees=True))
             if not self._free_motion and "replace" in self._stats:
@@ -540,13 +528,7 @@
             self._stats["MBON"].append(self.mem.r_out.copy())
         self._stats["path"].append([self.agent.x, self.agent.y, self.agent.z, self.agent.yaw])
         self._stats["L"].append(np.linalg.norm(self.agent.xyz - self._route[-1, :3]))
-<<<<<<< HEAD
         self._stats["capacity"].append(self.mem.free_space)
-=======
-        # the number of KCs not associated with any valence
-        cap_per_kc = 1 - np.max(np.absolute(self.mem.w_k2m - self.mem.w_rest), axis=1)
-        self._stats["capacity"].append(np.clip(cap_per_kc, 0, 1).mean())
->>>>>>> d2548825
         self._stats["familiarity"].append(self.familiarity)
         c = self._stats["C"][-1] if len(self._stats["C"]) > 0 else 0.
         if len(self._stats["path"]) > 1:
@@ -647,7 +629,7 @@
         float
         """
         fam_array = self._agent.familiarity
-        return fam_array[0] if self._iteration < self._route.shape[0] else fam_array.max()
+        return fam_array[len(fam_array) // 2] if self._iteration < self._route.shape[0] else fam_array.max()
 
     @property
     def capacity(self):
@@ -2152,555 +2134,4 @@
         -------
         np.ndarray[float]
         """
-        return self._cx.cpu4_mem.T.flatten()
-
-
-class LandmarkIntegrationSimulation(Simulation):
-
-    def __init__(self, route, agent=None, sky=None, world=None, calibrate=True, is_replacing=True,
-                 path_integration=False, visual_navigation=True, *args, **kwargs):
-        """
-        Runs the landmark integration task.
-        An agent equipped with a compound eye and the central complex is forced to follow a route and then it is asked to
-        return to its initial position.
-
-        Parameters
-        ----------
-        route: np.ndarray[float]
-            N x 4 matrix that holds the 3D position (x, y, z) and 1D orientation (yaw) for each iteration of the route
-        agent: LandmarkIntegrationAgent, optional
-            the agent that will be used for the path integration. Default is a `PathIntegrationAgent(speed=.01)`
-        sky: Sky, optional
-            the sky of the environment. Default is a sky with the sun to the South and 30 degrees above the horizon
-        world: Seville2009, optional
-            the world that creates the scenery disturbing the celestial compass or using the visual surroundings as a
-            a compass. Default is None
-
-        Other Parameters
-        ----------------
-        nb_iterations: int, optional
-            the number of iterations to run the simulation. Default is 2.5 times the number of time-steps of the route
-        name: str, optional
-            the name of the simulation. Default is the name of the world or 'simulation'
-        """
-        name = kwargs.get('name', None)
-        kwargs.setdefault('nb_iterations', int(2.1 * route.shape[0]))
-        super().__init__(*args, **kwargs)
-        self._route = route
-
-        if agent is None:
-            agent = LandmarkIntegrationAgent(speed=.01)
-        self._agent = agent
-
-        if sky is None:
-            sky = Sky(30, 180, degrees=True)
-        self._sky = sky
-        self._world = world
-
-        if name is None and world is not None:
-            self.set_name(world.name)
-
-        self._eye = agent.sensors[0]
-        self._compass, self._mb, self._cx = agent.brain
-
-        self._calibrate = calibrate
-        self._is_replacing = is_replacing
-        self._inbound = True
-        self._outbound = True
-
-        self._path_integration = path_integration
-        self._visual_navigation = visual_navigation
-
-    def reset(self):
-        """
-        Resets the agent anf the logged statistics.
-        """
-        self._stats["ommatidia"] = []
-        self._stats["POL"] = []
-        self._stats["SOL"] = []
-        self._stats["CMP"] = []
-        self._stats["E-PG"] = []
-        self._stats["P-EG"] = []
-        self._stats["P-EN"] = []
-        self._stats["PFL3"] = []
-        self._stats["FsBN"] = []
-        self._stats["Noduli"] = []
-        self._stats["DNa2"] = []
-        self._stats["KC"] = []
-        self._stats["MBON"] = []
-        self._stats["PN"] = []
-        self._stats["path"] = []
-        self._stats["L"] = []
-        self._stats["C"] = []
-        self._stats["capacity"] = []
-        self._stats["familiarity"] = []
-
-        self._iteration = 0
-        xyzs = None
-
-        if self._calibrate and not self._agent.is_calibrated:
-            self._agent.xyz = self._route[-1, :3]
-            self._agent.ori = R.from_euler('Z', self._route[-1, 3], degrees=True)
-            self._agent.update = False
-            xyzs, _ = self._agent.calibrate(self._sky, self._world, nb_samples=32, radius=2.)
-
-        self._agent.xyz = self._route[0, :3]
-        self._agent.ori = R.from_euler('Z', self._route[0, 3], degrees=True)
-        self._agent.update = True
-
-        return xyzs
-
-    def init_inbound(self):
-        """
-        Sets up the inbound phase.
-        Changes the labels of the logged stats to their outbound equivalent and resets them for the new phase to come.
-        """
-
-        if not self.does_path_integration:
-            self._agent.xyz = self._route[0, :3]
-            self._agent.ori = R.from_euler('Z', self._route[0, 3], degrees=True)
-            self._agent.update = False
-
-        # create a separate line
-        self._stats["outbound"] = self._stats["path"]
-        self._stats["L_out"] = self._stats["L"]
-        self._stats["C_out"] = self._stats["C"]
-        self._stats["path"] = []
-        self._stats["L"] = []
-        self._stats["C"] = []
-
-        # mushroom body
-        self._stats["capacity_out"] = self._stats["capacity"]
-        self._stats["familiarity_out"] = self._stats["familiarity"]
-        self._stats["capacity"] = []
-        self._stats["familiarity"] = []
-        if not self.does_path_integration:
-            self._stats["replace"] = []
-
-    def _step(self, i):
-        """
-        Runs one iteration of the simulation. If the iteration is less than the maximum number of iterations in the
-        route it forces the agent to follow the route, otherwise it lets the agent decide its actions.
-
-        Parameters
-        ----------
-        i: int
-            the iteration ID
-        """
-        self._iteration = i
-
-        if self.has_inbound and i == self.route.shape[0]:
-            self.init_inbound()
-
-        act = True
-        if self.has_outbound and i < self._route.shape[0]:  # outbound
-            x, y, z, yaw = self._route[i]
-            self._agent.xyz = [x, y, z]
-            self._agent.ori = R.from_euler('Z', yaw, degrees=True)
-            act = False
-        elif self.has_inbound and not self.does_path_integration:
-            act = not (len(self._stats["L"]) > 0 and self._stats["L"][-1] <= 0.01)
-
-        tol = np.deg2rad(1e-01)
-        nod = np.array([0., 0.], dtype=self.agent.dtype)
-        if len(self.stats["path"]) > 1:
-            curr = self.agent.yaw
-            prev = self.stats["path"][-2][-1]
-            if (curr - prev + np.pi) % (2 * np.pi) - np.pi < -tol:
-                nod = np.array([1., 0.], dtype=self.agent.dtype)
-            elif (curr - prev + np.pi) % (2 * np.pi) - np.pi > tol:
-                nod = np.array([0., 1.], dtype=self.agent.dtype)
-            print(len(self.stats["path"]), "Noduli", nod, (curr - prev + np.pi) % (2 * np.pi) - np.pi, act)
-        self._agent(sky=self._sky, scene=self._world, flow=nod, act=act, callback=self.update_stats)
-
-        if not self.does_path_integration and not act:
-            self._agent.rotate(R.from_euler('Z', 1, degrees=True))
-        elif self._is_replacing and "replace" in self._stats:
-            d_route = np.linalg.norm(self._route[:, :3] - self._agent.xyz, axis=1)
-            point = np.argmin(d_route)
-            if d_route[point] > 0.1:  # move for more than 10cm away from the route
-                self._agent.xyz = self._route[point, :3]
-                self._agent.ori = R.from_euler('Z', self._route[point, 3], degrees=True)
-                self._stats["replace"].append(True)
-                print(" ~ REPLACE ~")
-            else:
-                self._stats["replace"].append(False)
-
-    def update_stats(self, a):
-        """
-        Updates the logged statistics of the agent.
-
-        Parameters
-        ----------
-        a: LandmarkIntegrationAgent
-        """
-
-        assert a == self.agent, "The input agent should be the same as the one used in the simulation!"
-
-        eye = a.sensors[0]  # type: CompoundEye
-        compass, mb, cx = a.brain
-        self._stats["ommatidia"].append(eye.responses.copy())
-        self._stats["POL"].append(compass.r_pol.copy())
-        self._stats["SOL"].append(compass.r_sol.copy())
-        self._stats["CMP"].append(cx.r_cmp.copy())
-        self._stats["PN"].append(mb.r_cs[0].flatten().copy())
-        self._stats["KC"].append(mb.r_kc[0].flatten().copy())
-        self._stats["MBON"].append(mb.r_mbon[0].flatten().copy())
-        self._stats["E-PG"].append(cx.r_epg.copy())
-        self._stats["P-EG"].append(cx.r_peg.copy())
-        self._stats["P-EN"].append(cx.r_pen.copy())
-        self._stats["PFL3"].append(cx.r_pfl3.copy())
-        self._stats["FsBN"].append(cx.r_fbn.copy())
-        self._stats["Noduli"].append(cx.r_nod.copy())
-        self._stats["DNa2"].append(cx.r_dna2.copy())
-
-        # the number of KCs not associated with any valence
-        cap_per_kc = 1 - np.max(np.absolute(self._mb.w_k2m - self._mb.w_rest), axis=1)
-        self._stats["capacity"].append(np.clip(cap_per_kc, 0, 1).mean())
-        self._stats["familiarity"].append(self.familiarity)
-
-        self._stats["path"].append([a.x, a.y, a.z, a.yaw])
-        self._stats["L"].append(np.linalg.norm(a.xyz - self._route[-1, :3]))
-        c = self._stats["C"][-1] if len(self._stats["C"]) > 0 else 0.
-        if len(self._stats["path"]) > 1:
-            step = np.linalg.norm(np.array(self._stats["path"][-1])[:3] - np.array(self._stats["path"][-2])[:3])
-        else:
-            step = 0.
-        self._stats["C"].append(c + step)
-
-    def message(self):
-        x, y, z = self._agent.xyz
-        phi = self._agent.yaw_deg
-        fam = self.familiarity
-        if self.frame > 1:
-            z_pn = np.maximum((self._stats["PN"][-1] + self._stats["PN"][-2] > 0).sum(), eps)
-            z_kc = np.maximum((self._stats["KC"][-1] + self._stats["KC"][-2] > 0).sum(), eps)
-            pn_diff = np.absolute(self._stats["PN"][-1] - self._stats["PN"][-2]).sum() / z_pn
-            kc_diff = np.absolute(self._stats["KC"][-1] - self._stats["KC"][-2]).sum() / z_kc
-        else:
-            pn_diff = np.absolute(self.mb.r_cs[0]).mean()
-            kc_diff = np.absolute(self.mb.r_kc[0]).mean()
-        capacity = self.capacity
-        d_nest = self.d_nest
-        d_trav = (self._stats["C"][-1] if len(self._stats["C"]) > 0
-                  else (self._stats["C_out"][-1] if "C_out" in self._stats else 0.))
-        replaces = np.sum(self._stats["replace"]) if "replace" in self._stats else 0
-        return (super().message() +
-                " - x: %.2f, y: %.2f, z: %.2f, Φ: %.0f"
-                " - PN (change): %.2f%%, KC (change): %.2f%%, familiarity: %.2f%%,"
-                " capacity: %.2f%%, L: %.2fm, C: %.2fm, #replaces: %d") % (
-            x, y, z, phi, pn_diff * 100., kc_diff * 100., fam * 100., capacity * 100., d_nest, d_trav, replaces)
-
-    @property
-    def agent(self):
-        """
-        The agent of the simulation.
-
-        Returns
-        -------
-        LandmarkIntegrationAgent
-        """
-        return self._agent
-
-    @property
-    def route(self):
-        """
-        N x 4 array representing the route that the agent follows before returning to its initial position.
-
-        Returns
-        -------
-        np.ndarray[float]
-        """
-        return self._route
-
-    @property
-    def sky(self):
-        """
-        The sky model of the environment.
-
-        Returns
-        -------
-        Sky
-        """
-        return self._sky
-
-    @property
-    def world(self):
-        """
-        The vegetation of the environment.
-
-        Returns
-        -------
-        Seville2009
-        """
-        return self._world
-
-    @property
-    def eye(self):
-        """
-        The compound eye of the agent.
-
-        Returns
-        -------
-        CompoundEye
-        """
-        return self._eye
-
-    @property
-    def mb(self):
-        """
-        The memory component of the agent.
-
-        Returns
-        -------
-        MushroomBody
-        """
-        return self._mb
-
-    @property
-    def cx(self):
-        """
-        The path integration component of the agent.
-
-        Returns
-        -------
-        FlyCentralComplex
-        """
-        return self._cx
-
-    @property
-    def familiarity(self):
-        """
-        The maximum familiarity observed.
-
-        Returns
-        -------
-        float
-        """
-        fam_array = self._agent.familiarity
-        return fam_array[0] if self._iteration < self._route.shape[0] else fam_array.max()
-
-    @property
-    def capacity(self):
-        """
-        The percentage of unused memory left.
-
-        Returns
-        -------
-        float
-        """
-        return 1. - np.clip(np.absolute(1. - self.mb.w_k2m), 0, 1).sum() / self.mb.nb_kc
-
-    @property
-    def is_replacing(self):
-        """
-        If the agents position is replaced when it moves far away from the original route.
-
-        Returns
-        -------
-        bool
-        """
-        return self._replacing
-
-    @property
-    def has_inbound(self):
-        """
-        Whether the agent will have a route-following phase.
-
-        Returns
-        -------
-        bool
-        """
-        return self._inbound
-
-    @has_inbound.setter
-    def has_inbound(self, v):
-        """
-        Parameters
-        ----------
-        v: bool
-        """
-        self._inbound = v
-
-    @property
-    def has_outbound(self):
-        """
-        Whether the agent will have a learning phase.
-
-        Returns
-        -------
-        bool
-        """
-        return self._outbound
-
-    @has_outbound.setter
-    def has_outbound(self, v):
-        """
-        Parameters
-        ----------
-        v: bool
-        """
-        self._outbound = v
-
-    @property
-    def does_path_integration(self):
-        return self._path_integration
-
-    @property
-    def does_visual_navigation(self):
-        return self._visual_navigation
-
-    @property
-    def d_nest(self):
-        """
-        The distance between the agent and the nest.
-
-        Returns
-        -------
-        float
-        """
-        return (self._stats["L"][-1] if len(self._stats["L"]) > 0
-                else np.linalg.norm(self._route[-1, :3] - self._route[0, :3]))
-
-    @property
-    def r_omm(self):
-        """
-        The photoreceptor responses of the compound eye of the agent.
-
-        Returns
-        -------
-        np.ndarray[float]
-        """
-        return photoreceptor2pooling(self._eye.responses).T.flatten()
-
-    @property
-    def r_pol(self):
-        """
-        The POL responses of the compass model of the agent.
-
-        Returns
-        -------
-        np.ndarray[float]
-        """
-        return self._compass.r_pol.T.flatten()
-
-    @property
-    def r_tcl(self):
-        """
-        The TCL responses of the compass model of the agent.
-
-        Returns
-        -------
-        np.ndarray[float]
-        """
-        return self._compass.r_tcl.T.flatten()
-
-    @property
-    def r_epg(self):
-        """
-        The E-PG responses of the central complex of the agent.
-
-        Returns
-        -------
-        np.ndarray[float]
-        """
-        return self._cx.r_epg.T.flatten()
-
-    @property
-    def r_peg(self):
-        """
-        The P-EG responses of the central complex of the agent.
-
-        Returns
-        -------
-        np.ndarray[float]
-        """
-        return self._cx.r_peg.T.flatten()
-
-    @property
-    def r_pen(self):
-        """
-        The P-EN responses of the central complex of the agent.
-
-        Returns
-        -------
-        np.ndarray[float]
-        """
-        return self._cx.r_pen.T.flatten()
-
-    @property
-    def r_pfl3(self):
-        """
-        The PFL3 responses of the central complex of the agent.
-
-        Returns
-        -------
-        np.ndarray[float]
-        """
-        return self._cx.r_pfl3.T.flatten()
-
-    @property
-    def r_fbn(self):
-        """
-        The FsBN responses of the central complex of the agent.
-
-        Returns
-        -------
-        np.ndarray[float]
-        """
-        return self._cx.r_fbn.T.flatten()
-
-    @property
-    def r_nod(self):
-        """
-        The Noduli responses of the central complex of the agent.
-
-        Returns
-        -------
-        np.ndarray[float]
-        """
-        return self._cx.r_nod.T.flatten()
-
-    @property
-    def r_dna2(self):
-        """
-        The DNa2 responses of the central complex of the agent.
-
-        Returns
-        -------
-        np.ndarray[float]
-        """
-        return self._cx.r_dna2.T.flatten()
-
-    @property
-    def r_pn(self):
-        """
-        The PN responses of the mushroom body of the agent.
-
-        Returns
-        -------
-        np.ndarray[float]
-        """
-        return self._mb.r_pn.T.flatten()
-
-    @property
-    def r_kc(self):
-        """
-        The KC responses of the mushroom body of the agent.
-
-        Returns
-        -------
-        np.ndarray[float]
-        """
-        return self._mb.r_kc[0].T.flatten()
-
-    @property
-    def r_mbon(self):
-        """
-        The MBON responses of the mushroom body of the agent.
-
-        Returns
-        -------
-        np.ndarray[float]
-        """
-        return self._mb.r_mbon.T.flatten()+        return self._cx.cpu4_mem.T.flatten()